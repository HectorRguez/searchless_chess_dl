<<<<<<< HEAD
"""
Simple Bayesian ELO estimation for chess puzzle performance.
Only needs: results (solved/failed) and puzzle ratings.
"""

import numpy as np
from typing import List, Dict
from scipy.optimize import minimize_scalar


class SimpleBayesElo:
    """Minimal Bayesian ELO estimator for puzzle performance."""
=======
# Copyright 2025 DeepMind Technologies Limited
#
# Licensed under the Apache License, Version 2.0 (the "License");
# you may not use this file except in compliance with the License.
# You may obtain a copy of the License at
#
# http://www.apache.org/licenses/LICENSE-2.0
#
# Unless required by applicable law or agreed to in writing, software
# distributed under the License is distributed on an "AS IS" BASIS,
# WITHOUT WARRANTIES OR CONDITIONS OF ANY KIND, either express or implied.
# See the License for the specific language governing permissions and
# limitations under the License.
# ==============================================================================
"""Evaluates engines on the puzzles dataset from lichess with ELO estimation."""

from collections.abc import Sequence
import io
import os
import json
import numpy as np
from typing import List, Dict
from absl import app
from absl import flags
import chess
import chess.engine
import chess.pgn
import pandas as pd
from scipy.optimize import minimize_scalar

from searchless_chess.src.engines import constants
from searchless_chess.src.engines import engine as engine_lib

_NUM_PUZZLES = flags.DEFINE_integer(
    name='num_puzzles',
    default=None,
    help='The number of puzzles to evaluate.',
    required=True,
)

_AGENT = flags.DEFINE_enum(
    name='agent',
    default=None,
    enum_values=[
        'local',
        '9M',
        '136M',
        '270M',
        'stockfish',
        'stockfish_all_moves',
        'leela_chess_zero_depth_1',
        'leela_chess_zero_policy_net',
        'leela_chess_zero_400_sims',
    ],
    help='The agent to evaluate.',
    required=True,
)

_OUTPUT_PATH = flags.DEFINE_string(
    name='output_path',
    default='puzzle_results.json',
    help='Path to save the results and ELO estimation.',
)


class SimpleBayesElo:
    """Simple MLE-based ELO estimator for puzzle performance."""
>>>>>>> 2556502a
    
    def __init__(self):
        self.results = []  # 1.0 = solved, 0.0 = failed
        self.puzzle_ratings = []  # Known puzzle ratings
<<<<<<< HEAD
    
    def add_result(self, puzzle_rating: int, solved: bool):
        """Add a single puzzle result."""
        self.results.append(1.0 if solved else 0.0)
        self.puzzle_ratings.append(puzzle_rating)
=======
        self.detailed_results = []  # Store all puzzle details
    
    def add_result(self, puzzle_rating: int, solved: bool, puzzle_id: int = None):
        """Add a single puzzle result with optional metadata."""
        self.results.append(1.0 if solved else 0.0)
        self.puzzle_ratings.append(puzzle_rating)
        self.detailed_results.append({
            'puzzle_id': puzzle_id,
            'rating': puzzle_rating,
            'solved': solved,
        })
>>>>>>> 2556502a
    
    def estimate_elo(self) -> Dict:
        """
        Estimate engine ELO using Maximum Likelihood Estimation.
<<<<<<< HEAD
        
=======
>>>>>>> 2556502a
        Uses standard ELO formula: P(win) = 1 / (1 + 10^((opponent_elo - player_elo)/400))
        """
        if len(self.results) == 0:
            return {"error": "No results"}
        
<<<<<<< HEAD
        # Maximum Likelihood Estimation
        def negative_log_likelihood(engine_elo):
=======
        def negative_log_likelihood(engine_elo):
            """Negative log-likelihood function to minimize."""
>>>>>>> 2556502a
            ll = 0.0
            for result, puzzle_rating in zip(self.results, self.puzzle_ratings):
                # Probability engine solves puzzle
                prob = 1.0 / (1.0 + 10**((puzzle_rating - engine_elo) / 400.0))
<<<<<<< HEAD
                # Add to log likelihood
                if result > 0.5:  # Solved
                    ll += np.log(prob + 1e-15)  # Small epsilon to avoid log(0)
                else:  # Failed
                    ll += np.log(1 - prob + 1e-15)
=======
                # Add to log likelihood (with small epsilon to avoid log(0))
                if result > 0.5:  # Solved
                    ll += np.log(max(prob, 1e-15))
                else:  # Failed
                    ll += np.log(max(1 - prob, 1e-15))
>>>>>>> 2556502a
            return -ll  # Return negative for minimization
        
        # Find ELO that maximizes likelihood
        result = minimize_scalar(
            negative_log_likelihood, 
            bounds=(600, 3500), 
            method='bounded'
        )
        
        estimated_elo = result.x
        
<<<<<<< HEAD
        # Calculate standard error using Fisher Information
        fisher_info = 0.0
        for res, puzzle_rating in zip(self.results, self.puzzle_ratings):
            prob = 1.0 / (1.0 + 10**((puzzle_rating - estimated_elo) / 400.0))
            # Fisher Information = sum of prob * (1-prob) * (d_prob/d_elo)^2
            derivative = prob * (1 - prob) * (np.log(10) / 400.0)
            fisher_info += derivative**2 / (prob * (1 - prob))
        
        std_error = 1.0 / np.sqrt(fisher_info) if fisher_info > 0 else 100.0
        
        # Calculate performance statistics
=======
        # Calculate standard error using Fisher Information approximation
        fisher_info = 0.0
        for res, puzzle_rating in zip(self.results, self.puzzle_ratings):
            prob = 1.0 / (1.0 + 10**((puzzle_rating - estimated_elo) / 400.0))
            # Fisher Information derivative term
            derivative = prob * (1 - prob) * (np.log(10) / 400.0)
            if prob > 1e-10 and (1 - prob) > 1e-10:  # Avoid division by near-zero
                fisher_info += derivative**2 / (prob * (1 - prob))
        
        std_error = 1.0 / np.sqrt(fisher_info) if fisher_info > 0 else 100.0
        
        # Performance statistics
>>>>>>> 2556502a
        total_puzzles = len(self.results)
        solved_puzzles = int(sum(self.results))
        success_rate = solved_puzzles / total_puzzles
        avg_puzzle_rating = np.mean(self.puzzle_ratings)
        
<<<<<<< HEAD
=======
        # Performance by rating bins
        rating_bins = self._analyze_by_rating_bins()
        
>>>>>>> 2556502a
        return {
            'estimated_elo': round(estimated_elo, 1),
            'std_error': round(std_error, 1),
            'confidence_95_lower': round(estimated_elo - 1.96 * std_error, 1),
            'confidence_95_upper': round(estimated_elo + 1.96 * std_error, 1),
            'total_puzzles': total_puzzles,
            'solved_puzzles': solved_puzzles,
            'success_rate': round(success_rate, 3),
            'avg_puzzle_rating': round(avg_puzzle_rating, 1),
            'min_puzzle_rating': min(self.puzzle_ratings),
<<<<<<< HEAD
            'max_puzzle_rating': max(self.puzzle_ratings)
        }
    
    def get_results_summary(self) -> str:
        """Get a formatted summary of the ELO estimation."""
=======
            'max_puzzle_rating': max(self.puzzle_ratings),
            'rating_bins': rating_bins,
            'log_likelihood': -result.fun  # Convert back to positive log-likelihood
        }
    
    def _analyze_by_rating_bins(self, bin_size: int = 200) -> Dict:
        """Analyze performance by puzzle rating bins."""
        if len(self.results) == 0:
            return {}
        
        min_rating = min(self.puzzle_ratings)
        max_rating = max(self.puzzle_ratings)
        
        # Create bins
        bins = []
        current_bin = (min_rating // bin_size) * bin_size
        while current_bin <= max_rating:
            bins.append((current_bin, current_bin + bin_size))
            current_bin += bin_size
        
        bin_analysis = {}
        for bin_start, bin_end in bins:
            bin_results = []
            bin_ratings = []
            
            for rating, result in zip(self.puzzle_ratings, self.results):
                if bin_start <= rating < bin_end:
                    bin_results.append(result)
                    bin_ratings.append(rating)
            
            if bin_results:
                bin_analysis[f"{bin_start}-{bin_end-1}"] = {
                    'count': len(bin_results),
                    'solved': int(sum(bin_results)),
                    'success_rate': round(np.mean(bin_results), 3),
                    'avg_rating': round(np.mean(bin_ratings), 1)
                }
        
        return bin_analysis
    
    def get_summary_report(self, agent_name: str) -> str:
        """Generate a formatted summary report."""
>>>>>>> 2556502a
        results = self.estimate_elo()
        
        if 'error' in results:
            return f"Error: {results['error']}"
        
<<<<<<< HEAD
        return f"""
Bayesian ELO Estimation Results:
================================
Estimated ELO: {results['estimated_elo']} ± {results['std_error']}
95% Confidence Interval: [{results['confidence_95_lower']}, {results['confidence_95_upper']}]

Performance Summary:
- Puzzles solved: {results['solved_puzzles']}/{results['total_puzzles']} ({results['success_rate']:.1%})
- Average puzzle rating: {results['avg_puzzle_rating']}
- Puzzle rating range: {results['min_puzzle_rating']} - {results['max_puzzle_rating']}
"""


# Integration with your existing puzzle evaluation code
def main_with_simple_bayes_elo(argv):
    """Modified main function using simple Bayesian ELO."""
    
    # ... your existing setup code ...
    puzzles_path = "data/hector/searchless_chess/puzzles.csv"
    puzzles = pd.read_csv(puzzles_path, nrows=_NUM_PUZZLES.value)
    engine = constants.ENGINE_BUILDERS[_AGENT.value]()
    
    # Initialize simple Bayes ELO estimator
    elo_estimator = SimpleBayesElo()
    
    print(f"Evaluating {_AGENT.value} on {len(puzzles)} puzzles...")
    
    for puzzle_id, puzzle in puzzles.iterrows():
        # Evaluate puzzle (your existing code)
        correct = evaluate_puzzle_from_pandas_row(puzzle=puzzle, engine=engine)
        
        # Add result to ELO estimator (this is all we need!)
        elo_estimator.add_result(puzzle['Rating'], correct)
        
        # Print progress
        print(f"Puzzle {puzzle_id}: {'✓' if correct else '✗'} (rating: {puzzle['Rating']})")
        
        # Show intermediate ELO estimate every 100 puzzles
        if (puzzle_id + 1) % 100 == 0:
            temp_results = elo_estimator.estimate_elo()
            print(f"\nAfter {puzzle_id + 1} puzzles:")
            print(f"  Estimated ELO: {temp_results['estimated_elo']} ± {temp_results['std_error']}")
            print(f"  Success rate: {temp_results['success_rate']:.1%}")
            print("-" * 50)
    
    # Final results
    print("\n" + "="*60)
    print("FINAL BAYESIAN ELO ANALYSIS")
    print("="*60)
    print(elo_estimator.get_results_summary())


# Example usage with just results data
if __name__ == "__main__":
    # Example: if you already have results
    estimator = SimpleBayesElo()
    
    # Add some example results (in practice, these come from your puzzle evaluation)
    example_results = [
        (1200, True),   # Solved 1200-rated puzzle
        (1500, True),   # Solved 1500-rated puzzle  
        (1800, False),  # Failed 1800-rated puzzle
        (2000, False),  # Failed 2000-rated puzzle
        # ... etc
    ]
    
    for rating, solved in example_results:
        estimator.add_result(rating, solved)
    
    print(estimator.get_results_summary())
=======
        report = f"""
        Engine: {agent_name:<54}
        Estimated ELO: {results['estimated_elo']:<8} ± {results['std_error']:<8}
        95% Confidence Interval: [{results['confidence_95_lower']:<6}, {results['confidence_95_upper']:<6}]
        Puzzles solved: {results['solved_puzzles']:<4}/{results['total_puzzles']:<4} ({results['success_rate']:.1%})
        Average puzzle rating: {results['avg_puzzle_rating']:<8}
        Puzzle rating range: {results['min_puzzle_rating']:<4} - {results['max_puzzle_rating']:<4}
        """
        
        for bin_name, bin_data in results['rating_bins'].items():
            report += f"{bin_name:>12}: {bin_data['solved']:>3}/{bin_data['count']:<3} ({bin_data['success_rate']:>5.1%}) avg={bin_data['avg_rating']:>6.1f}\n"
        
        return report


def evaluate_puzzle_from_pandas_row(
    puzzle: pd.Series,
    engine: engine_lib.Engine,
) -> bool:
    """Returns True if the `engine` solves the puzzle and False otherwise."""
    game = chess.pgn.read_game(io.StringIO(puzzle['PGN']))
    if game is None:
        raise ValueError(f'Failed to read game from PGN {puzzle["PGN"]}.')
    board = game.end().board()
    return evaluate_puzzle_from_board(
        board=board,
        moves=puzzle['Moves'].split(' '),
        engine=engine,
    )


def evaluate_puzzle_from_board(
    board: chess.Board,
    moves: Sequence[str],
    engine: engine_lib.Engine,
) -> bool:
    """Returns True if the `engine` solves the puzzle and False otherwise."""
    for move_idx, move in enumerate(moves):
        # According to https://database.lichess.org/#puzzles, the FEN is the
        # position before the opponent makes their move. The position to present to
        # the player is after applying the first move to that FEN. The second move
        # is the beginning of the solution.
        if move_idx % 2 == 1:
            predicted_move = engine.play(board=board).uci()
            # Lichess puzzles consider all mate-in-1 moves as correct, so we need to
            # check if the `predicted_move` results in a checkmate if it differs from
            # the solution.
            if move != predicted_move:
                board.push(chess.Move.from_uci(predicted_move))
                return board.is_checkmate()
        board.push(chess.Move.from_uci(move))
    return True


def main(argv: Sequence[str]) -> None:
    if len(argv) > 1:
        raise app.UsageError('Too many command-line arguments.')
    
    puzzles_path = '/data/hector/searchless_chess/puzzles.csv'

    
    print(f"Loading puzzles from: {puzzles_path}")
    puzzles = pd.read_csv(puzzles_path, nrows=_NUM_PUZZLES.value)
    engine = constants.ENGINE_BUILDERS[_AGENT.value]()
    
    # Initialize ELO estimator
    elo_estimator = SimpleBayesElo()
    
    print(f"\n🔍 Evaluating {_AGENT.value} on {len(puzzles)} puzzles...")
    print("=" * 80)
    
    # Evaluate puzzles
    for puzzle_id, puzzle in puzzles.iterrows():
        try:
            correct = evaluate_puzzle_from_pandas_row(
                puzzle=puzzle,
                engine=engine,
            )
            
            # Add result to ELO estimator
            elo_estimator.add_result(
                puzzle_rating=puzzle['Rating'], 
                solved=correct,
                puzzle_id=int(puzzle_id)
            )
            
            # Print progress
            status = "✅" if correct else "❌"
            print(f"Puzzle {puzzle_id:4d}: {status} Rating: {puzzle['Rating']:4d}")
            
            # Show intermediate ELO estimate every 100 puzzles
            if (puzzle_id + 1) % 100 == 0:
                temp_results = elo_estimator.estimate_elo()
                if 'estimated_elo' in temp_results:
                    print(f"\n📊 Intermediate estimate after {puzzle_id + 1} puzzles:")
                    print(f"   ELO: {temp_results['estimated_elo']:.0f} ± {temp_results['std_error']:.0f}")
                    print(f"   Success rate: {temp_results['success_rate']:.1%}")
                    print("-" * 60)
        
        except Exception as e:
            print(f"❌ Error evaluating puzzle {puzzle_id}: {e}")
            continue
    
    # Generate final report
    print("\n" + "=" * 80)
    print("🏆 FINAL ELO ESTIMATION RESULTS")
    print("=" * 80)
    
    final_results = elo_estimator.estimate_elo()
    
    if 'error' not in final_results:
        print(elo_estimator.get_summary_report(_AGENT.value))
        
        # Additional analysis
        print(f"\n📈 Statistical Information:")
        print(f"   Log-likelihood: {final_results['log_likelihood']:.2f}")
        print(f"   Sample size: {final_results['total_puzzles']}")
        
        expected_performance = []
        for rating in elo_estimator.puzzle_ratings:
            prob = 1.0 / (1.0 + 10**((rating - final_results['estimated_elo']) / 400.0))
            expected_performance.append(prob)
        
        print(f"   Expected success rate: {np.mean(expected_performance):.1%}")
        print(f"   Actual success rate: {final_results['success_rate']:.1%}")
        
        # Save detailed results
        output_data = {
            'agent': _AGENT.value,
            'num_puzzles': _NUM_PUZZLES.value,
            'elo_estimation': final_results,
            'detailed_results': elo_estimator.detailed_results,
            'methodology': 'Maximum Likelihood Estimation using ELO logistic model'
        }
        
        with open(_OUTPUT_PATH.value, 'w') as f:
            json.dump(output_data, f, indent=2)
        
        print(f"\n💾 Detailed results saved to: {_OUTPUT_PATH.value}")
        
    else:
        print(f"❌ Error in ELO estimation: {final_results['error']}")

if __name__ == '__main__':
    # Run main evaluation
    app.run(main)
>>>>>>> 2556502a
<|MERGE_RESOLUTION|>--- conflicted
+++ resolved
@@ -1,17 +1,3 @@
-<<<<<<< HEAD
-"""
-Simple Bayesian ELO estimation for chess puzzle performance.
-Only needs: results (solved/failed) and puzzle ratings.
-"""
-
-import numpy as np
-from typing import List, Dict
-from scipy.optimize import minimize_scalar
-
-
-class SimpleBayesElo:
-    """Minimal Bayesian ELO estimator for puzzle performance."""
-=======
 # Copyright 2025 DeepMind Technologies Limited
 #
 # Licensed under the Apache License, Version 2.0 (the "License");
@@ -79,18 +65,10 @@
 
 class SimpleBayesElo:
     """Simple MLE-based ELO estimator for puzzle performance."""
->>>>>>> 2556502a
     
     def __init__(self):
         self.results = []  # 1.0 = solved, 0.0 = failed
         self.puzzle_ratings = []  # Known puzzle ratings
-<<<<<<< HEAD
-    
-    def add_result(self, puzzle_rating: int, solved: bool):
-        """Add a single puzzle result."""
-        self.results.append(1.0 if solved else 0.0)
-        self.puzzle_ratings.append(puzzle_rating)
-=======
         self.detailed_results = []  # Store all puzzle details
     
     def add_result(self, puzzle_rating: int, solved: bool, puzzle_id: int = None):
@@ -102,44 +80,26 @@
             'rating': puzzle_rating,
             'solved': solved,
         })
->>>>>>> 2556502a
     
     def estimate_elo(self) -> Dict:
         """
         Estimate engine ELO using Maximum Likelihood Estimation.
-<<<<<<< HEAD
-        
-=======
->>>>>>> 2556502a
         Uses standard ELO formula: P(win) = 1 / (1 + 10^((opponent_elo - player_elo)/400))
         """
         if len(self.results) == 0:
             return {"error": "No results"}
         
-<<<<<<< HEAD
-        # Maximum Likelihood Estimation
-        def negative_log_likelihood(engine_elo):
-=======
         def negative_log_likelihood(engine_elo):
             """Negative log-likelihood function to minimize."""
->>>>>>> 2556502a
             ll = 0.0
             for result, puzzle_rating in zip(self.results, self.puzzle_ratings):
                 # Probability engine solves puzzle
                 prob = 1.0 / (1.0 + 10**((puzzle_rating - engine_elo) / 400.0))
-<<<<<<< HEAD
-                # Add to log likelihood
-                if result > 0.5:  # Solved
-                    ll += np.log(prob + 1e-15)  # Small epsilon to avoid log(0)
-                else:  # Failed
-                    ll += np.log(1 - prob + 1e-15)
-=======
                 # Add to log likelihood (with small epsilon to avoid log(0))
                 if result > 0.5:  # Solved
                     ll += np.log(max(prob, 1e-15))
                 else:  # Failed
                     ll += np.log(max(1 - prob, 1e-15))
->>>>>>> 2556502a
             return -ll  # Return negative for minimization
         
         # Find ELO that maximizes likelihood
@@ -151,19 +111,6 @@
         
         estimated_elo = result.x
         
-<<<<<<< HEAD
-        # Calculate standard error using Fisher Information
-        fisher_info = 0.0
-        for res, puzzle_rating in zip(self.results, self.puzzle_ratings):
-            prob = 1.0 / (1.0 + 10**((puzzle_rating - estimated_elo) / 400.0))
-            # Fisher Information = sum of prob * (1-prob) * (d_prob/d_elo)^2
-            derivative = prob * (1 - prob) * (np.log(10) / 400.0)
-            fisher_info += derivative**2 / (prob * (1 - prob))
-        
-        std_error = 1.0 / np.sqrt(fisher_info) if fisher_info > 0 else 100.0
-        
-        # Calculate performance statistics
-=======
         # Calculate standard error using Fisher Information approximation
         fisher_info = 0.0
         for res, puzzle_rating in zip(self.results, self.puzzle_ratings):
@@ -176,18 +123,14 @@
         std_error = 1.0 / np.sqrt(fisher_info) if fisher_info > 0 else 100.0
         
         # Performance statistics
->>>>>>> 2556502a
         total_puzzles = len(self.results)
         solved_puzzles = int(sum(self.results))
         success_rate = solved_puzzles / total_puzzles
         avg_puzzle_rating = np.mean(self.puzzle_ratings)
         
-<<<<<<< HEAD
-=======
         # Performance by rating bins
         rating_bins = self._analyze_by_rating_bins()
         
->>>>>>> 2556502a
         return {
             'estimated_elo': round(estimated_elo, 1),
             'std_error': round(std_error, 1),
@@ -198,13 +141,6 @@
             'success_rate': round(success_rate, 3),
             'avg_puzzle_rating': round(avg_puzzle_rating, 1),
             'min_puzzle_rating': min(self.puzzle_ratings),
-<<<<<<< HEAD
-            'max_puzzle_rating': max(self.puzzle_ratings)
-        }
-    
-    def get_results_summary(self) -> str:
-        """Get a formatted summary of the ELO estimation."""
-=======
             'max_puzzle_rating': max(self.puzzle_ratings),
             'rating_bins': rating_bins,
             'log_likelihood': -result.fun  # Convert back to positive log-likelihood
@@ -247,84 +183,11 @@
     
     def get_summary_report(self, agent_name: str) -> str:
         """Generate a formatted summary report."""
->>>>>>> 2556502a
         results = self.estimate_elo()
         
         if 'error' in results:
             return f"Error: {results['error']}"
         
-<<<<<<< HEAD
-        return f"""
-Bayesian ELO Estimation Results:
-================================
-Estimated ELO: {results['estimated_elo']} ± {results['std_error']}
-95% Confidence Interval: [{results['confidence_95_lower']}, {results['confidence_95_upper']}]
-
-Performance Summary:
-- Puzzles solved: {results['solved_puzzles']}/{results['total_puzzles']} ({results['success_rate']:.1%})
-- Average puzzle rating: {results['avg_puzzle_rating']}
-- Puzzle rating range: {results['min_puzzle_rating']} - {results['max_puzzle_rating']}
-"""
-
-
-# Integration with your existing puzzle evaluation code
-def main_with_simple_bayes_elo(argv):
-    """Modified main function using simple Bayesian ELO."""
-    
-    # ... your existing setup code ...
-    puzzles_path = "data/hector/searchless_chess/puzzles.csv"
-    puzzles = pd.read_csv(puzzles_path, nrows=_NUM_PUZZLES.value)
-    engine = constants.ENGINE_BUILDERS[_AGENT.value]()
-    
-    # Initialize simple Bayes ELO estimator
-    elo_estimator = SimpleBayesElo()
-    
-    print(f"Evaluating {_AGENT.value} on {len(puzzles)} puzzles...")
-    
-    for puzzle_id, puzzle in puzzles.iterrows():
-        # Evaluate puzzle (your existing code)
-        correct = evaluate_puzzle_from_pandas_row(puzzle=puzzle, engine=engine)
-        
-        # Add result to ELO estimator (this is all we need!)
-        elo_estimator.add_result(puzzle['Rating'], correct)
-        
-        # Print progress
-        print(f"Puzzle {puzzle_id}: {'✓' if correct else '✗'} (rating: {puzzle['Rating']})")
-        
-        # Show intermediate ELO estimate every 100 puzzles
-        if (puzzle_id + 1) % 100 == 0:
-            temp_results = elo_estimator.estimate_elo()
-            print(f"\nAfter {puzzle_id + 1} puzzles:")
-            print(f"  Estimated ELO: {temp_results['estimated_elo']} ± {temp_results['std_error']}")
-            print(f"  Success rate: {temp_results['success_rate']:.1%}")
-            print("-" * 50)
-    
-    # Final results
-    print("\n" + "="*60)
-    print("FINAL BAYESIAN ELO ANALYSIS")
-    print("="*60)
-    print(elo_estimator.get_results_summary())
-
-
-# Example usage with just results data
-if __name__ == "__main__":
-    # Example: if you already have results
-    estimator = SimpleBayesElo()
-    
-    # Add some example results (in practice, these come from your puzzle evaluation)
-    example_results = [
-        (1200, True),   # Solved 1200-rated puzzle
-        (1500, True),   # Solved 1500-rated puzzle  
-        (1800, False),  # Failed 1800-rated puzzle
-        (2000, False),  # Failed 2000-rated puzzle
-        # ... etc
-    ]
-    
-    for rating, solved in example_results:
-        estimator.add_result(rating, solved)
-    
-    print(estimator.get_results_summary())
-=======
         report = f"""
         Engine: {agent_name:<54}
         Estimated ELO: {results['estimated_elo']:<8} ± {results['std_error']:<8}
@@ -470,5 +333,4 @@
 
 if __name__ == '__main__':
     # Run main evaluation
-    app.run(main)
->>>>>>> 2556502a
+    app.run(main)